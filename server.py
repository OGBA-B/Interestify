import apitesting as api
<<<<<<< HEAD
from flask import Flask, render_template, jsonify, json, request
=======
from flask import Flask, render_template
from flask_cors import CORS
>>>>>>> dadd3ea6

app = Flask(__name__, static_folder="./client/build/static", template_folder="./client/build")
CORS(app)

@app.route("/")
def index():
    return render_template("index.html", token="Sample Token")


@app.route("/search/<search_term>")
def search_tweets(search_term=None):
    return jsonify(api.get_popular_tweets(search_term))


@app.route("/followers/<screen_name>")
def get_followers(screen_name=None):
    return jsonify(api.get_followers(screen_name))


@app.route("/asearch/<screen_name>")
def test(screen_name=None):
    value = request.get_json()
    return str(value["name"])


if __name__ == "__main__":
    app.run(debug=True)<|MERGE_RESOLUTION|>--- conflicted
+++ resolved
@@ -1,10 +1,6 @@
 import apitesting as api
-<<<<<<< HEAD
 from flask import Flask, render_template, jsonify, json, request
-=======
-from flask import Flask, render_template
 from flask_cors import CORS
->>>>>>> dadd3ea6
 
 app = Flask(__name__, static_folder="./client/build/static", template_folder="./client/build")
 CORS(app)
