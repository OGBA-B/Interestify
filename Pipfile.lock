--- conflicted
+++ resolved
@@ -1,11 +1,7 @@
 {
     "_meta": {
         "hash": {
-<<<<<<< HEAD
-            "sha256": "534a709d003b6418b2d2491961065577db6adb012ecec67409b609a493c36356"
-=======
             "sha256": "a8b395f447727ad59c97baf55e88ca97809d67e0adafa0017afc7f8e707568ec"
->>>>>>> 23ff2b37
         },
         "pipfile-spec": 6,
         "requires": {
