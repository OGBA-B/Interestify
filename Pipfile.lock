--- conflicted
+++ resolved
@@ -1,11 +1,7 @@
 {
     "_meta": {
         "hash": {
-<<<<<<< HEAD
-            "sha256": "a993baabca93c031a8f6b0ad348a4074cffcc79c3d5653dc217369cda33b0dca"
-=======
             "sha256": "4ec3b13ba2db095c566067c8eff6823c33ac83acac41f9699c8720bc4bbed740"
->>>>>>> e299a115
         },
         "pipfile-spec": 6,
         "requires": {
